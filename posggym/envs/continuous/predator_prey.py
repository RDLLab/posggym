"""The Continuous Predator-Prey Environment.

A co-operative 2D continuous world problem involving multiple predator agents working
together to catch prey agents in the environment.

This intends to be an adaptation of the 2D grid-world to the continuous setting.

Reference
---------
- Ming Tan. 1993. Multi-Agent Reinforcement Learning: Independent vs. Cooperative Agents
  In Proceedings of the Tenth International Conference on Machine Learning. 330–337.
- J. Z. Leibo, V. F. Zambaldi, M. Lanctot, J. Marecki, and T. Graepel. 2017. Multi-Agent
  Reinforcement Learning in Sequential Social Dilemmas. In AAMAS, Vol. 16. ACM, 464–473
- Lowe, Ryan, Yi I. Wu, Aviv Tamar, Jean Harb, OpenAI Pieter Abbeel, and Igor Mordatch.
  2017. “Multi-Agent Actor-Critic for Mixed Cooperative-Competitive Environments.”
  Advances in Neural Information Processing Systems 30.

"""
import math
import warnings
from itertools import product
from typing import Dict, List, NamedTuple, Optional, Set, Tuple, Union, cast

import numpy as np
import pymunk
from gymnasium import spaces
from pymunk import Vec2d

import posggym.model as M
from posggym.core import DefaultEnv
from posggym.envs.continuous.core import Coord, Object, Position, clip_actions
from posggym.utils import seeding
from posggym import logger


class PPState(NamedTuple):
    """A state in the Continuous Predator-Prey Environment."""

    predator_states: np.ndarray
    prey_states: np.ndarray
    prey_caught: np.ndarray


NUM_STATE_FEATURES = 6


class _PMBodyState(NamedTuple):
    """State of a Pymunk Body."""

    x: float
    y: float
    angle: float  # in radians
    vx: float
    vy: float
    vangle: float  # in radians/s


# Obs vector order
WALL_OBS_IDX = 0
PREDATOR_OBS_IDX = 1
PREY_OBS_IDX = 2
PPObs = np.ndarray

# Actions
PPAction = np.ndarray


class PredatorPreyContinuous(DefaultEnv[PPState, PPObs, PPAction]):
    """The Continuous Predator-Prey Environment.

    A co-operative 2D continuous world problem involving multiple predator agents
    working together to catch prey agent/s in the environment.

    Possible Agents
    ---------------
    Varied number

    State Space
    -----------
    Each state consists of:

    1. tuple of the (x, y) position of all predators
    2. tuple of the (x, y) position of all preys
    3. tuple of whether each prey has been caught or not (0=no, 1=yes)

    For the coordinate x=column, y=row, with the origin (0, 0) at the top-left square
    of the world.

    Action Space
    ------------
    Each agent has 2 actions. In the `holonomic` model there are two actions, which
    are the change in x and change in y position. In the non-holonomic model, there
    are also two actions, which are the angular and linear velocity.

    Observation Space
    -----------------
    Each agent observes a local circle around themselves as a vector. This is achieved
    by a series of 'n_sensors' lines starting at the agent which extend for a distance
    of 'obs_dist'. For each line the agent observes the closest entity (wall, predator,
    prey) along the line. This table enumerates the observation space:

    |        Index: [start, end)        | Description                       | Values |
    | :-------------------------------: | --------------------------------: | :----: |
    |           0 - n_sensors           | Wall distance for each sensor     | [0, d] |
    |    n_sensors - (2 * n_sensors)    | Predator distance for each sensor | [0, d] |
    | (2 * n_sensors) - (3 * n_sensors) | Prey distance for each sensor     | [0, d] |


    Where `d = obs_dist`.

    If an entity is not observed (i.e. there is none along the sensor's line or it
    isn't the closest entity to the observing agent along the line), The distance will
    be 1.

    The sensor reading ordering is relative to the agent's direction.

    Rewards
    -------
    There are two modes of play:

    1. *Fully cooperative*: All predators share a reward and each agent receives
    a reward of `1.0 / num_prey` for each prey capture, independent of which
    predator agent/s were responsible for the capture.

    2. *Mixed cooperative*: Predators only receive a reward if they were part
    of the prey capture, receiving `1.0 / num_prey` per capture.

    In both modes prey can only been captured when at least `prey_strength`
    predators are in adjacent cells, where `1 <= prey_strength <= num_predators`.

    Dynamics
    --------
    Actions of the predator agents are deterministic and consist of moving based on
    the dynamic model. If two or more predators attempt to move into the same location
    then no agent moves.

    Prey move according to the following rules (in order of priority):

    1. if predator is within `obs_dist` distance, moves away from closest predator
    2. if another prey is within `obs_dist` distance, moves away from closest prey
    3. else move randomly

    Prey always move first and predators and prey cannot occupy the same location.
    The only exception being if a prey has been caught their final coord is
    recorded in the state but predator and prey agents will be able to move
    into the final coord.

    Starting State
    --------------
    Predators start from random separate locations along the edge of the world
    (either in a corner, or half-way along a side), while prey start together
    in the middle.

    Episodes End
    ------------
    Episodes ends when all prey have been captured. By default a `max_episode_steps`
    limit of `50` steps is also set. This may need to be adjusted when using larger
    worlds (this can be done by manually specifying a value for `max_episode_steps` when
    creating the environment with `posggym.make`).

    Arguments
    ---------

    - `world` - the world layout to use. This can either be a string specifying one of
        the supported worlds, or a custom :class:`PPWorld` object (default = `"10x10"`).
    - `num_predators` - the number of predator (and thus controlled agents)
        (default = `2`).
    - `num_prey` - the number of prey (default = `3`)
    - `cooperative` - whether agents share all rewards or only get rewards for prey they
        are involved in capturing (default = 'True`)
    - `prey_strength` - how many predators are required to capture each prey, minimum is
        `1` and maximum is `min(4, num_predators)`. If `None` this is set to
        `min(4, num_predators)` (default = 'None`)
    - `obs_dist` - the local observation distance, specifying how far away in each
        direction each predator and prey agent observes (default = `2`).
    - `n_sensors` - the number of lines eminating from the agent. The agent will observe
        at `n` equidistance intervals over `[0, 2*pi]` (default = `10`).
    - `use_holonomic_predator` - the movement model to use for the predator. There are
        two modes - holonomic or non holonmic, with a unicycle model (default = 'True`).
    - `use_holonomic_prey` - the movement model to use for the prey. There are two
        modes - holonomic or non holonmic, with a unicycle model (default = 'True`).

    Available variants
    ------------------

    The PredatorPrey environment comes with a number of pre-built world layouts which
    can be passed as an argument to `posggym.make`, to create different worlds. All
    layouts support 2 to 8 agents.

    | World name         | World size |
    |-------------------|-----------|
    | `5x5`             | 5x5       |
    | `5x5Blocks`       | 5x5       |
    | `10x10`           | 10x10     |
    | `10x10Blocks`     | 10x10     |
    | `15x15`           | 15x15     |
    | `15x15Blocks`     | 15x15     |
    | `20x20`           | 20x20     |
    | `20x20Blocks`     | 20x20     |


    For example to use the Predator Prey environment with the `15x15Blocks` world, 4
    predators, 4 prey, and episode step limit of 100, and the default values for the
    other parameters (`cooperative`, `obs_dist`, `prey_strength`) you would use:

    ```python
    import posggym
    env = posggym.make(
        'PredatorPreyContinuous-v0',
        max_episode_steps=100,
        world="15x15Blocks",
        num_predators=4,
        num_prey=4
    )
    ```

    Version History
    ---------------
    - `v0`: Initial version

    Reference
    ---------
    - Ming Tan. 1993. Multi-Agent Reinforcement Learning: Independent vs. Cooperative
      Agents. In Proceedings of the Tenth International Conference on Machine Learning.
      330–337.
    - J. Z. Leibo, V. F. Zambaldi, M. Lanctot, J. Marecki, and T. Graepel. 2017.
      Multi-Agent Reinforcement Learning in Sequential Social Dilemmas. In AAMAS,
      Vol. 16. ACM, 464–473
    - Lowe, Ryan, Yi I. Wu, Aviv Tamar, Jean Harb, OpenAI Pieter Abbeel, and Igor
      Mordatch. 2017. “Multi-Agent Actor-Critic for Mixed Cooperative-Competitive
      Environments.” Advances in Neural Information Processing Systems 30.

    """

    metadata = {
<<<<<<< HEAD
        "render_modes": ["human", "rgb_array"],
=======
        "render_modes": ["human"],
>>>>>>> f269103b
        "render_fps": 15,
    }

    def __init__(
        self,
        world: Union[str, "PPWorld"] = "10x10",
        num_predators: int = 2,
        num_prey: int = 3,
        cooperative: bool = True,
        prey_strength: Optional[int] = None,
        obs_dist: float = 2,
        n_sensors: int = 10,
        use_holonomic: bool = True,
        render_mode: Optional[str] = None,
        **kwargs,
    ):
        super().__init__(
            PPModel(
                world,
                num_predators,
                num_prey,
                cooperative,
                prey_strength,
                obs_dist,
                n_sensors,
                use_holonomic,
            ),
            render_mode=render_mode,
        )
        self._obs_dist = obs_dist
        self.screen = None
        self.clock = None
        self.screen_size = 600
        self.draw_options = None
        self.pm_space_and_bodies = None

        # TODO use pymunk -> pygame rendering
        # TODO use transform to rescale

    def render(self):
<<<<<<< HEAD
        if self.render_mode is None:
            assert self.spec is not None
            logger.warn(
                "You are calling render method without specifying any render mode. "
                "You can specify the render_mode at initialization, "
                f'e.g. posggym.make("{self.spec.id}", render_mode="rgb_array")'
            )
            return
        if self.render_mode in ("human", "rgb_array"):
            return self._render_img()
        else:
            logger.warn(
                "You are calling render method on an invalid render mode"
                'Continuous environments currently only support "human" or'
                '"rgb_array" render modes.'
                "You can specify the render_mode at initialization, "
                f'e.g. posggym.make("{self.spec.id}", render_mode="rgb_array")'
            )
            return

    def _render_img(self):
        import posggym.envs.continuous.render as render_lib

        model: PPModel = self.model  # type: ignore

        if self._renderer is None:
            self._renderer = render_lib.GWContinuousRender(
                self.render_mode,
                env_name="PredatorPreyContinuous",
                domain_max=model.grid.width,
                render_fps=self.metadata["render_fps"],
                num_colors=4,
                arena_size=200,
            )

        pred = array_to_position(self._state.predator_coords)
        prey = array_to_position(self._state.prey_coords)
        colored_pred = tuple(t + (0,) for t in pred)
        colored_prey = tuple(
            t + (1 + caught,) for t, caught in zip(prey, self.state.prey_caught)
        )

        num_agents = len(colored_prey + colored_pred)

        sizes = [model.grid.agent_size] * num_agents

        holonomic = [model.use_holonomic_prey] * len(colored_prey) + [
            model.use_holonomic_predator
        ] * len(colored_pred)

        self._renderer.clear_render()
        self._renderer.draw_arena()
        self._renderer.render_lines(self._last_obs, self._state.predator_coords)
        self._renderer.draw_agents(
            colored_prey + colored_pred,
            sizes=sizes,
            is_holonomic=holonomic,
            alpha=[255] * num_agents,
        )
        self._renderer.draw_blocks(model.grid.block_coords)

        return self._renderer.render()
=======
        if self.render_mode == "human":
            # import posggym.envs.continuous.render as render_lib
            import pygame
            from pymunk import pygame_util

            model = cast(PPModel, self.model)
            state = cast(PPState, self.state)

            if self.screen is None:
                pygame.init()
                self.screen = pygame.display.set_mode(
                    (self.screen_size, self.screen_size)
                )
                # Turn off alpha since we don't use it.
                self.screen.set_alpha(None)
                self.screen.fill(pygame.Color("white"))

            if self.clock is None:
                self.clock = pygame.time.Clock()

            if self.draw_options is None:
                pygame_util.positive_y_is_up = False
                self.draw_options = pygame_util.DrawOptions(self.screen)
                self.draw_options.transform = pymunk.Transform.scaling(
                    self.screen_size // model.world.size
                )
                # make collision lines transparent
                self.draw_options.flags = (
                    pygame_util.DrawOptions.DRAW_SHAPES
                    | pygame_util.DrawOptions.DRAW_CONSTRAINTS
                )

            if self.pm_space_and_bodies is None:
                self.pm_space_and_bodies = model.get_populated_pm_space(
                    model.world.size,
                    model.num_predators,
                    model.num_prey,
                    model.world.blocks,
                    model.world.agent_radius,
                )

            space, predators, preys = self.pm_space_and_bodies

            for (body, _), p_state in zip(predators, state.predator_states):
                model.set_body_state(body, p_state)

            for (body, shape), p_state, p_caught in zip(
                preys, state.prey_states, state.prey_caught
            ):
                model.set_body_state(body, p_state)
                if p_caught:
                    shape.color = (0, 255, 0, 255)

            # Need to do this for space to update with changes
            space.step(0.000001)

            self.screen.fill(pygame.Color("white"))

            # draw sensor lines
            n_sensors = model.n_sensors
            scale_factor = self.screen_size // model.world.size
            for i, obs_i in self._last_obs.items():
                p_state = state.predator_states[int(i)]
                x, y, agent_angle = p_state[:3]
                angle_inc = 2 * math.pi / n_sensors
                for k in range(n_sensors):
                    dist = min(obs_i[k], obs_i[n_sensors + k], obs_i[2 * n_sensors + k])
                    angle = angle_inc * k + agent_angle
                    end_x = x + dist * math.cos(angle)
                    end_y = y + dist * math.sin(angle)
                    scaled_start = (int(x * scale_factor), int(y * scale_factor))
                    scaled_end = int(end_x * scale_factor), (end_y * scale_factor)

                    pygame.draw.line(
                        self.screen, pygame.Color("red"), scaled_start, scaled_end
                    )

            # self.screen.fill(pygame.Color("white"))
            space.debug_draw(self.draw_options)
            pygame.display.update()
            self.clock.tick(self.metadata["render_fps"])
>>>>>>> f269103b

    def close(self) -> None:
        pass


class PPModel(M.POSGModel[PPState, PPObs, PPAction]):
    """Predator-Prey Problem Model.

    Parameters
    ----------
    world_size : float
        the size of the world (height and width)
    num_predators : int
        the number of predator (and thus controlled agents)
    num_prey : int
        the number of prey
    cooperative : bool
        whether environment rewards are fully shared (True) or only awarded to
        capturing predators (i.e. mixed) (False)
    prey_strenth : int
        the minimum number of predators needed to capture a prey
    obs_dists : float
        number of cells in each direction around the agent that the agent can
        observe
    n_sensors : int
        the number of sensor lines for each predator
    use_holonomic : bool
        whether to use holonomic dynamics (each action specifies dx, dy of agent) or
        non-holonomic dynamics (each action is a dyaw, velocity of agent)

    """

    R_MAX = 1.0
    # max distance a predator or prey agent can move in a single step
    STEP_VEL = 0.5
    # distance predator can be from prey to be considered to be within catching range
    COLLISION_DIST = 1.2

    # Green
    PREDATOR_COLOR = (55, 155, 205, 255)  # Blueish
    PREY_COLOR = (110, 55, 155, 255)  # purpleish
    BLOCK_COLOR = (0, 0, 0, 255)  # Black

    @staticmethod
    def get_body_state(body: pymunk.Body) -> _PMBodyState:
        """Get state of pymunk Body."""
        x, y = body.position
        vx, vy = body.velocity
        return _PMBodyState(x, y, body.angle, vx, vy, body.angular_velocity)

    @staticmethod
    def set_body_state(body: pymunk.Body, state: Union[_PMBodyState, np.ndarray]):
        """Set the state of a pymunk Body."""
        body.position = Vec2d(state[0], state[1])
        body.angle = state[2]
        body.velocity = Vec2d(state[3], state[4])
        body.angular_velocity = state[5]

    @staticmethod
    def add_walls_to_space(space: pymunk.Space, size: int, thickness: float = 0.1):
        """Add walls to pymunk space."""
        for start, end in [
            ((0, thickness), (0, size)),  # bottom
            ((thickness, size), (size, size)),  # top
            ((size - thickness, size), (size - thickness, thickness)),  # right
            ((thickness, thickness), (size, thickness)),  # left
        ]:
            wall = pymunk.Segment(space.static_body, start, end, thickness)
            wall.friction = 1.0
            wall.collision_type = 1
            wall.color = PPModel.BLOCK_COLOR
            space.add(wall)

    @staticmethod
    def add_blocks_to_space(space: pymunk.Space, blocks: List[Object]):
        """Add blocks to pymunk space."""
        for pos, radius in blocks:
            body = pymunk.Body(body_type=pymunk.Body.STATIC)
            shape = pymunk.Circle(body, radius)
            body.position = Vec2d(pos[0], pos[1])
            shape.elasticity = 0.0  # no bouncing
            shape.color = PPModel.BLOCK_COLOR
            space.add(body, shape)

    @staticmethod
    def get_predators_bodies(
        num: int, radius: float
    ) -> List[Tuple[pymunk.Body, pymunk.Circle]]:
        """Get predator pymunk Body instances."""
        mass = 1.0
        inertia = pymunk.moment_for_circle(mass, 0.0, radius)
        predators = []
        for i in range(num):
            body = pymunk.Body(mass, inertia)
            shape = pymunk.Circle(body, radius)
            shape.elasticity = 0.0  # no bouncing
            shape.color = PPModel.PREDATOR_COLOR  # needed for rendering
            predators.append((body, shape))
        return predators

    @staticmethod
    def get_prey_bodies(
        num: int, radius: float
    ) -> List[Tuple[pymunk.Body, pymunk.Circle]]:
        """Get prey pymunk Body instances."""
        mass = 1.0
        inertia = pymunk.moment_for_circle(mass, 0.0, radius)
        preys = []
        for i in range(num):
            body = pymunk.Body(mass, inertia)
            shape = pymunk.Circle(body, radius)
            shape.elasticity = 0.0  # no bouncing
            shape.color = PPModel.PREY_COLOR  # needed for rendering
            preys.append((body, shape))
        return preys

    @staticmethod
    def get_populated_pm_space(
        size: int,
        num_predators: int,
        num_prey: int,
        blocks: List[Object],
        agent_radius: float,
        border_thickness: float = 0.1,
    ) -> Tuple[
        pymunk.Space,
        List[Tuple[pymunk.Body, pymunk.Circle]],
        List[Tuple[pymunk.Body, pymunk.Circle]],
    ]:
        """Get pymunk Space populated with predators, prey, and obstacles.

        Also return Body instances for predators and prey.
        """
        space = pymunk.Space()
        space.gravity = Vec2d(0.0, 0.0)
        PPModel.add_walls_to_space(space, size, thickness=0.1)
        PPModel.add_blocks_to_space(space, blocks)

        predators = PPModel.get_predators_bodies(num_predators, agent_radius)
        for body, shape in predators:
            space.add(body, shape)

        preys = PPModel.get_prey_bodies(num_prey, agent_radius)
        for body, shape in preys:
            space.add(body, shape)

        return space, predators, preys

    def __init__(
        self,
        world: Union[str, "PPWorld"],
        num_predators: int,
        num_prey: int,
        cooperative: bool,
        prey_strength: Optional[int],
        obs_dist: float,
        n_sensors: int,
        use_holonomic: bool,
        **kwargs,
    ):
        assert 1 < num_predators <= 8
        assert num_prey > 0
        assert obs_dist > 0

        if prey_strength is None:
            prey_strength = min(4, num_predators)

        assert 0 < prey_strength <= min(4, num_predators)

        if isinstance(world, str):
            assert world in SUPPORTED_WORLDS, (
                f"Unsupported world name '{world}'. World name must be one of: "
                f"{list(SUPPORTED_WORLDS)}."
            )
            world = SUPPORTED_WORLDS[world][0]()
        # Cannot be a string by this point.
        self.world = cast(PPWorld, world)

        assert len(self.world.predator_start_positions) >= num_predators, (
            f"World of size ({self.world.size, self.world.size}) cannot support "
            f"{num_predators} predators. Try with less predators, using a larger world,"
            " or using a different world layout."
        )
        assert len(self.world.prey_start_positions) >= num_prey, (
            f"World of size ({self.world.size, self.world.size}) cannot support "
            f"{num_prey} prey. Try with less prey, using a larger world, or using a "
            "different world layout."
        )

        # self.world.set_holonomic_model(use_holonomic)
        self.num_predators = num_predators
        self.num_prey = num_prey
        self.obs_dist = obs_dist
        self.cooperative = cooperative
        self.prey_strength = prey_strength
        self._per_prey_reward = self.R_MAX / self.num_prey
        self.n_sensors = n_sensors
        self.use_holonomic = use_holonomic
        self.communication_radius = 1

        def _pos_space(n_agents: int):
            # x, y, angle, vx, vy, vangle
            # stacked n_agents time
            # shape = (n_agents, 6)
            low = np.array(
                [-1, -1, -2 * math.pi, -1, -1, -2 * math.pi], dtype=np.float32
            )
            size = self.world.size
            high = np.array(
                [
                    size,
                    size,
                    2 * math.pi,
                    1.0,
                    1.0,
                    2 * math.pi,
                ],
                dtype=np.float32,
            )
            return spaces.Box(
                low=np.tile(low, (n_agents, 1)), high=np.tile(high, (n_agents, 1))
            )

        self.possible_agents = tuple((str(x) for x in range(self.num_predators)))
        self.state_space = spaces.Tuple(
            (
                # state of each predator
                _pos_space(self.num_predators),
                # state of each prey
                _pos_space(self.num_prey),
                # prey caught/not
                spaces.MultiBinary(self.num_prey),
            )
        )

        self.dyaw_limit = math.pi / 10
        if self.use_holonomic:
            # dx, dy
            self.action_spaces = {
                i: spaces.Box(
                    low=np.array([-1.0, -1.0], dtype=np.float32),
                    high=np.array([1.0, 1.0], dtype=np.float32),
                )
                for i in self.possible_agents
            }
        else:
            # dyaw, vel
            self.action_spaces = {
                i: spaces.Box(
                    low=np.array([-self.dyaw_limit, 0.0], dtype=np.float32),
                    high=np.array([self.dyaw_limit, 1.0], dtype=np.float32),
                )
                for i in self.possible_agents
            }

        # Observes entity and distance to entity along a n_sensors rays from the agent
        # 0 to n_sensors = wall distance obs
        # n_sensors to (2 * n_sensors) = pred dist
        # (2 * n_sensors) to (3 * n_sensors) = prey dist
        self.obs_dim = self.n_sensors * 3
        self.observation_spaces = {
            i: spaces.Box(
                low=0.0, high=self.obs_dist, shape=(self.obs_dim,), dtype=np.float32
            )
            for i in self.possible_agents
        }

        # All predators are identical so env is symmetric
        self.is_symmetric = True

        # 2D physics setup
        self.space, self.predators, self.preys = self.get_populated_pm_space(
            self.world.size,
            self.num_predators,
            self.num_prey,
            self.world.blocks,
            self.world.agent_radius,
        )

    @property
    def reward_ranges(self) -> Dict[M.AgentID, Tuple[float, float]]:
        return {i: (0.0, self.R_MAX) for i in self.possible_agents}

    @property
    def rng(self) -> seeding.RNG:
        if self._rng is None:
            self._rng, seed = seeding.std_random()
        return self._rng

    def get_agents(self, state: PPState) -> List[M.AgentID]:
        return list(self.possible_agents)

    def sample_initial_state(self) -> PPState:
        predator_positions = [*self.world.predator_start_positions]
        self.rng.shuffle(predator_positions)
        predator_states = np.zeros(
            (self.num_predators, NUM_STATE_FEATURES), dtype=np.float32
        )
        for i in range(self.num_predators):
            predator_states[i][:3] = predator_positions[i]

        prey_positions = [*self.world.prey_start_positions]
        self.rng.shuffle(prey_positions)
        prey_states = np.zeros((self.num_prey, NUM_STATE_FEATURES), dtype=np.float32)
        for i in range(self.num_prey):
            prey_states[i][:3] = prey_positions[i]

        return PPState(
            predator_states,
            prey_states,
            np.zeros(self.num_prey, dtype=np.int8),
        )

    def sample_initial_obs(self, state: PPState) -> Dict[M.AgentID, PPObs]:
        return self.get_obs(state)

    def step(
        self, state: PPState, actions: Dict[M.AgentID, PPAction]
    ) -> M.JointTimestep[PPState, PPObs]:
        clipped_actions = clip_actions(actions, self.action_spaces)

        next_state = self._get_next_state(state, clipped_actions)
        obs = self.get_obs(next_state)
        rewards = self._get_rewards(state, next_state)

        all_done = all(next_state.prey_caught)
        truncated = {i: False for i in self.possible_agents}
        terminated = {i: all_done for i in self.possible_agents}

        info: Dict[M.AgentID, Dict] = {i: {} for i in self.possible_agents}
        if all_done:
            for i in self.possible_agents:
                info[i]["outcome"] = M.Outcome.WIN

        return M.JointTimestep(
            next_state, obs, rewards, terminated, truncated, all_done, info
        )

    def _get_next_state(
        self, state: PPState, actions: Dict[M.AgentID, PPAction]
    ) -> PPState:
        prey_move_angles = self._get_prey_move_angles(state)

        # apply prey actions
        for i in range(self.num_prey):
            if state.prey_caught[i]:
                # do nothing
                continue
            body, _ = self.preys[i]
            self.set_body_state(body, state.prey_states[i])
            body.angle = prey_move_angles[i]
            body.velocity = self.STEP_VEL * Vec2d(1, 0).rotated(body.angle)

        # apply predator actions
        for i in range(self.num_predators):
            body, _ = self.predators[i]
            action = actions[str(i)]
            self.set_body_state(body, state.predator_states[i])
            if self.use_holonomic:
                body.velocity = Vec2d(action[0], action[1])
                body.angle = math.atan2(action[1], action[0])
            else:
                body.angle += action[0]
                body.velocity = action[1] * Vec2d(1, 0).rotated(body.angle)

        # simulate
        for _ in range(10):
            self.space.step(1.0 / 10)

        # extract next state
        next_pred_states = np.array(
            [self.get_body_state(body) for body, _ in self.predators], dtype=np.float32
        )
        next_prey_states = np.array(
            [self.get_body_state(body) for body, _ in self.preys], dtype=np.float32
        )

        next_prey_caught = state.prey_caught.copy()
        for i in range(self.num_prey):
            if state.prey_caught[i]:
                next_prey_states[i] = [-1.0, -1.0, 0.0, 0.0, 0.0, 0.0]
                continue
            pred_dists = np.linalg.norm(
                next_prey_states[i][:2] - next_pred_states[:, :2], axis=1
            )
            if (
                np.where(pred_dists <= self.COLLISION_DIST, 1, 0).sum()
                >= self.prey_strength
            ):
                next_prey_caught[i] = 1
                next_prey_states[i] = [-1.0, -1.0, 0.0, 0.0, 0.0, 0.0]
        return PPState(next_pred_states, next_prey_states, next_prey_caught)

    def _get_prey_move_angles(self, state: PPState) -> List[float]:
        prey_actions = []
        active_prey = self.num_prey - state.prey_caught.sum()
        for i in range(self.num_prey):
            if state.prey_caught[i]:
                # prey stays in same position
                prey_actions.append(0.0)
                continue

            prey_state = state.prey_states[i]
            # try move away from predators
            pred_states = state.predator_states
            pred_dists = np.linalg.norm(prey_state[:2] - pred_states[:, :2], axis=1)
            min_pred_dist = pred_dists.min()
            if min_pred_dist <= self.obs_dist:
                # get any predators within obs distance
                pred_idx = self.rng.choice(np.where(pred_dists == min_pred_dist)[0])
                pred_state = state.predator_states[pred_idx]
                angle = math.atan2(
                    prey_state[1] - pred_state[1], prey_state[0] - pred_state[0]
                )
                prey_actions.append(angle)
                continue

            if active_prey == 1:
                # no other prey to move away from so just move randomly
                angle = self.rng.uniform(0, 2 * math.pi)
                prey_actions.append(angle)
                continue

            # try move away from prey
            prey_dists = [
                np.linalg.norm(prey_state[:2] - p[:2])
                for j, p in enumerate(state.prey_states)
                if not state.prey_caught[j] and j != i
            ]
            min_prey_dist = min(prey_dists)
            if min_prey_dist <= self.obs_dist:
                other_prey_idx = self.rng.choice(
                    np.where(prey_dists == min_prey_dist)[0]
                )
                other_prey_state = state.prey_states[other_prey_idx]
                angle = math.atan2(
                    prey_state[1] - other_prey_state[1],
                    prey_state[0] - other_prey_state[0],
                )
                prey_actions.append(angle)
                continue

            # move in random direction
            angle = self.rng.uniform(0, 2 * math.pi)
            prey_actions.append(angle)

        return prey_actions

    def get_obs(self, state: PPState) -> Dict[M.AgentID, PPObs]:
        return {i: self._get_local_obs(i, state) for i in self.possible_agents}
        # return {
        #     i: np.full(
        #         shape=(self.obs_dim,), fill_value=self.obs_dist, dtype=np.float32
        #     )
        #     for i in self.possible_agents
        # }

    def _get_local_obs(self, agent_id: M.AgentID, state: PPState) -> np.ndarray:
        state_i = state.predator_states[int(agent_id)]
        pos_i = (state_i[0], state_i[1], state_i[2])

        prey_coords = np.array(
            [
                [s[0], s[1]]
                for i, s in enumerate(state.prey_states)
                if not state.prey_caught[i]
            ]
        )
        prey_obs = self.world.check_collision_ray(
            pos_i,
            self.obs_dist,
            self.n_sensors,
            prey_coords,
            include_blocks=False,
            check_walls=False,
            use_relative_angle=True,
        )

        pred_coords = np.array(
            [
                [s[0], s[1]]
                for i, s in enumerate(state.predator_states)
                if i != int(agent_id)
            ]
        )
        pred_obs = self.world.check_collision_ray(
            pos_i,
            self.obs_dist,
            self.n_sensors,
            pred_coords,
            include_blocks=False,
            check_walls=False,
            use_relative_angle=True,
        )

        obstacle_obs = self.world.check_collision_ray(
            pos_i,
            self.obs_dist,
            self.n_sensors,
            other_agents=None,
            include_blocks=True,
            check_walls=True,
            use_relative_angle=True,
        )

        obs = np.full((self.obs_dim,), self.obs_dist, dtype=np.float32)
        # TODO try and vectorize this
        for k in range(self.n_sensors):
            sensor_readings = [obstacle_obs[k], pred_obs[k], prey_obs[k]]
            min_val = min(sensor_readings)
            min_idx = sensor_readings.index(min_val)
            obs[min_idx * self.n_sensors + k] = min_val

        return obs

    def _get_rewards(
        self, state: PPState, next_state: PPState
    ) -> Dict[M.AgentID, float]:
        new_caught_prey = []
        for i in range(self.num_prey):
            if not state.prey_caught[i] and next_state.prey_caught[i]:
                new_caught_prey.append(next_state.prey_states[i])

        if len(new_caught_prey) == 0:
            return {i: 0.0 for i in self.possible_agents}

        if self.cooperative:
            reward = len(new_caught_prey) * (self._per_prey_reward)
            return {i: reward for i in self.possible_agents}

        rewards = {i: 0.0 for i in self.possible_agents}
        pred_states = next_state.predator_states
        for prey_state in new_caught_prey:
            pred_dists = np.linalg.norm(prey_state[:2] - pred_states[:, :2], axis=1)
            involved_predators = np.where(pred_dists <= self.COLLISION_DIST)[0]
            predator_reward = self._per_prey_reward / len(involved_predators)
            for i in involved_predators:
                rewards[str(i)] += predator_reward

        return rewards


class PPWorld:
    """A continuous 2D world for the Predator-Prey Problem."""

    def __init__(
        self,
        world_size: int,
        blocks: Optional[List[Object]],
        predator_start_positions: Optional[List[Position]] = None,
        prey_start_positions: Optional[List[Position]] = None,
        predator_angles: Optional[List[float]] = None,
    ):
        assert world_size >= 3
        self.size = world_size
        self.agent_radius = 0.5

        # world border lines (start coords, end coords)
        self.walls = (
            np.array(
                [[0, 0], [0, 0], [0, world_size], [world_size, 0]], dtype=np.float32
            ),
            np.array(
                [
                    [world_size, 0],
                    [0, world_size],
                    [world_size, world_size],
                    [world_size, world_size],
                ],
                dtype=np.float32,
            ),
        )

        if blocks is None:
            blocks = []
        self.blocks = blocks

        if predator_start_positions is None:
            predator_start_positions = []
            for col, row in product([0, world_size // 2, world_size - 1], repeat=2):
                if col not in (0, world_size - 1) and row not in (0, world_size - 1):
                    continue
                x, y = col + self.agent_radius, row + self.agent_radius
                invalid_pos = False
                for block_pos, block_size in self.blocks:
                    dist = self.euclidean_dist((x, y, 0.0), block_pos)
                    if dist <= self.agent_radius + block_size:
                        invalid_pos = True
                        break
                if not invalid_pos:
                    predator_start_positions.append((x, y, 0.0))

        self.predator_start_positions = predator_start_positions

        if prey_start_positions is None:
            # prey can start anywhere at least distance 2 * self.agent size away from
            # any predator (i.e. an agent wide gap from any predator)
            # Not very efficient, but only needs to be run once at the start
            prey_start_positions = []
            for col, row in product(range(world_size), range(world_size)):
                if col in (0, world_size - 1) or row in (0, world_size - 1):
                    continue
                x, y = col + self.agent_radius, row + self.agent_radius
                invalid_pos = False
                for pred_pos in self.predator_start_positions:
                    dist = self.euclidean_dist((x, y), pred_pos)
                    if dist < 2 * self.agent_radius:
                        invalid_pos = True
                        break
                if invalid_pos:
                    continue
                for block_pos, block_size in self.blocks:
                    dist = self.euclidean_dist((x, y), block_pos)
                    if dist < self.agent_radius + block_size:
                        invalid_pos = True
                        break
                if not invalid_pos:
                    prey_start_positions.append((x, y, 0.0))

        self.prey_start_positions = prey_start_positions

    @staticmethod
    def euclidean_dist(
        coord1: Union[Coord, Position, np.ndarray],
        coord2: Union[Coord, Position, np.ndarray],
    ) -> float:
        """Get Euclidean distance between two positions on the world."""
        return math.sqrt((coord1[0] - coord2[0]) ** 2 + (coord1[1] - coord2[1]) ** 2)

    def check_circle_line_intersection(
        self,
        circle_coord: np.ndarray,
        circle_radius: float,
        lines_start_coords: np.ndarray,
        lines_end_coords: np.ndarray,
    ) -> np.ndarray:
        """Check if lines intersect circle.

        `circle_coords` is the `[x, y]` coords of the center of the circle.
        `circle_radius` is the radius of the circle.
        `line_start_coords` are the `[x, y]` coords of the start of the lines, and
            should have shape `(n_lines, 2)`
        `line_start_coords` are the `[x, y]` coords of the end of the lines, and
            should have shape `(n_lines, 2)`

        Returns an array with an entry for each line. For each line the entry will be
        the distance to intersection for that line, if the line intersects the
        circle, otherwise returns np.nan.

        """
        # https://math.stackexchange.com/questions/275529/check-if-line-intersects-with-circles-perimeter
        # translate into circles reference frame
        starts = lines_start_coords - circle_coord
        ends = lines_end_coords - circle_coord
        v = ends - starts

        a = (v**2).sum(axis=1)
        b = 2 * (starts * v).sum(axis=1)
        c = (starts**2).sum(axis=1) - 0.5**2
        disc = b**2 - 4 * a * c
        with np.errstate(invalid="ignore"):
            # this will outpit np.nan for any negative discriminants, which is what we
            # want, but will throw a runtime warning which we want to ignore
            sqrtdisc = np.sqrt(disc)

        t1 = (-b - sqrtdisc) / (2 * a)
        t2 = (-b + sqrtdisc) / (2 * a)
        t1 = np.where(((t1 >= 0.0) & (t1 <= 1.0)), t1, np.nan)
        t2 = np.where(((t2 >= 0.0) & (t2 <= 1.0)), t2, np.nan)
        t = np.where(t1 <= t2, t1, t2)

        t = np.expand_dims(t, axis=-1)
        return np.sqrt(((t * v) ** 2).sum(axis=1))

    def check_line_line_intersection(
        self,
        l1_start_coords: np.ndarray,
        l1_end_coords: np.ndarray,
        l2_start_coords: np.ndarray,
        l2_end_coords: np.ndarray,
    ) -> np.ndarray:
        """Check if lines intersect.

        Checks for each line in `l1` if it intersects with any line in `l2`.

        Arguments
        ---------
        l1_start_coords: array with shape `(n_lines1, 2)` containing the (x, y) coord
          for the start of each of the first set of lines.
        l1_end_coords: array with shape `(n_lines1, 2)` containing the (x, y) coord
          for the end of each of the first set of lines.
        l2_start_coords: array with shape `(n_lines2, 2)` containing the (x, y) coord
          for the start of each of the second set of lines.
        l2_end_coords: array with shape `(n_lines2, 2)` containing the (x, y) coord
          for the end of each of the second set of lines.

        Returns
        -------
        intersection_coords: array with shape `(n_lines1, n_lines2, 2)` containing the
           (x, y) coords for the point of intersection between each pair of line
           segments from `l1` and `l2`. If a pair of lines does not intersect, the
           x and y coordinate values will be `np.nan`.

        """
        # https://stackoverflow.com/questions/3252194/numpy-and-line-intersections?noredirect=1&lq=1
        # https://en.wikipedia.org/wiki/Line%E2%80%93line_intersection
        dl1 = l1_end_coords - l1_start_coords  # (n_lines1, 2)
        dl2 = l2_end_coords - l2_start_coords  # (n_lines2, 2)

        # diff between each l1 with each l2 along x and y directions
        # (n_lines1, :, 2) - (:, n_lines2, 2) = (n_lines1, n_lines2, 2)
        dl1l2 = l1_start_coords[:, np.newaxis, :] - l2_start_coords[np.newaxis, :, :]
        # needed for matmul (n_lines1, 2, n_lines2)
        dl1l2_T = dl1l2.transpose(0, 2, 1)
        # needed for matmul (n_lines2, 2, n_lines1)
        dl1l2_T2 = dl1l2.transpose(1, 2, 0)

        # line perpendicular to each l1 line
        dl1p = np.empty_like(dl1)  # (n_lines1, 2)
        dl1p[:, 0] = -dl1[:, 1]
        dl1p[:, 1] = dl1[:, 0]

        # line perpendicular to each l2 line
        dl2p = np.empty_like(dl2)  # (n_lines1, 2)
        dl2p[:, 0] = -dl2[:, 1]
        dl2p[:, 1] = dl2[:, 0]

        # mult (n_lines1, 2) @ (n_lines1, 2, nlines2) = (n_lines1, n_lines2)
        # each i in n_lines1 is multiplied with one of the n_lines1 matrices in dl1l2
        # l1[i] @ (l1[i] - l2[j]) for i in [0, n_lines1], j in [0, n_lines2]
        u_num = np.stack([np.matmul(dl1p[i], dl1l2_T[i]) for i in range(dl1p.shape[0])])

        # mult (n_lines2, 2) @ (n_lines2, 2, nlines1) = (n_lines2, n_lines1)
        # same as above except for l2 lines
        t_num = np.stack(
            [np.matmul(dl2p[j], dl1l2_T2[j]) for j in range(dl2p.shape[0])]
        )

        # mult (n_lines1, 2) @ (2, n_lines2) = (n_lines1, n_lines2)
        # get l1[i] dot l2[j] for i in [0, n_lines1], j in [0, n_lines2]
        # but using perpendicular lines to l1,
        denom = np.matmul(dl1p, dl2.transpose())
        # handle case where lines are parallel/colinear, leading to denom being zero
        denom = np.where(np.isclose(denom, 0.0), np.nan, denom)

        # from wiki, lines only intersect if 0 <= u <= 1
        u = u_num / denom  # (n_lines1, n_lines2)
        t = t_num.transpose() / denom  # (n_lines1, n_lines2)

        # segments intersect when 0 <= u <= 1 and 0 <= t <= 1
        u = np.where(((u >= 0) & (u <= 1) & (t >= 0) & (t <= 1)), u, np.nan)
        u = u[:, :, np.newaxis]  # (n_lines1, n_lines2, 1)

        return u * dl2 + l2_start_coords

    def check_wall_line_intersection(
        self, line_start_coords: np.ndarray, line_end_coords: np.ndarray
    ) -> np.ndarray:
        """Check if lines intersect world boundary wall.

        Arguments
        ---------
        line_start_coords: the `(x, y)` coords of the start of the lines, and
            should have shape `(n_lines, 2)`
        line_end_coords: are the `(x, y)` coords of the end of the lines, and
            should have shape `(n_lines, 2)`

        Returns
        -------
        intersect_coords: an array with an entry for each line. For each line the entry
            will be the `(x, y)` coord of the point of intersection for that line with
            the wall, if the line intersects the boundary, otherwise will be
            `(np.nan, np.nan)`. The array will have shape `(n_lines, 2)`

        """
        # TODO
        # shape = (n_lines, walls, 2)
        wall_intersect_coords = self.check_line_line_intersection(
            line_start_coords, line_end_coords, *self.walls
        )
        # Need to get coords of intersected walls
        return wall_intersect_coords

    def check_collision_ray(
        self,
        origin: Position,
        line_distance: float,
        n_lines: int,
        other_agents: Optional[np.ndarray],
        include_blocks: bool = True,
        check_walls: bool = True,
        use_relative_angle: bool = True,
    ) -> np.ndarray:
        """Check for collision along ray.

        Returns entity index and distance if there is a collision, otherwise if there is
        no collision returns None and `line distance`.

        If collision is with a wall or block, return index of -1.

        If `use_relative_angle=True` then line angle is treated as relative to agents
        yaw angle. Otherwise line angle is treated as absolute (i.e. relative to angle
        of 0).

        """
        x, y, rel_angle = origin
        if not use_relative_angle:
            rel_angle = 0.0

        angles = np.linspace(
            0.0, 2 * math.pi, n_lines, endpoint=False, dtype=np.float32
        )
        ray_end_xs = x + line_distance * np.cos(angles + rel_angle)
        ray_end_ys = y + line_distance * np.sin(angles + rel_angle)

        ray_start_coords = np.tile((x, y), (n_lines, 1))
        ray_end_coords = np.stack([ray_end_xs, ray_end_ys], axis=1)

        closest_distances = np.full_like(angles, line_distance)

        if other_agents is not None:
            for i, coord in enumerate(other_agents):
                dists = self.check_circle_line_intersection(
                    coord, self.agent_radius, ray_start_coords, ray_end_coords
                )
                # use fmin to ignore NaNs
                np.fmin(closest_distances, dists, out=closest_distances)

        if include_blocks:
            for index, (pos, size) in enumerate(self.blocks):
                dists = self.check_circle_line_intersection(
                    np.array([pos[0], pos[1]]), size, ray_start_coords, ray_end_coords
                )
                np.fmin(closest_distances, dists, out=closest_distances)

        if check_walls:
            # shape = (n_lines, walls, 2)
            wall_intersect_coords = self.check_line_line_intersection(
                ray_start_coords, ray_end_coords, *self.walls
            )
            # Need to get coords of intersected walls, each ray can intersect a max of
            # of 1 wall, so we just find the minimum non nan coords
            # shape = (n_lines, 2)
            with warnings.catch_warnings():
                # if no wall intersected, we take min of all NaN which throws a warning
                # but this is acceptable behevaiour, so we suppress the warning
                warnings.simplefilter("ignore")
                wall_intersect_coords = np.nanmin(wall_intersect_coords, axis=1)
            dists = np.sqrt(
                ((wall_intersect_coords - ray_start_coords) ** 2).sum(axis=1)
            )
            np.fmin(closest_distances, dists, out=closest_distances)

        return closest_distances


def parse_world_str(world_str: str) -> PPWorld:
    """Parse a str representation of a world into a world object.

    Notes on world str representation:

    . = empty/unallocated cell
    # = a block
    P = starting location for predator agents [optional] (defaults to edges)
    p = starting location for prey agent [optional] (defaults to center)

    Examples (" " quotes and newline chars omitted):

    1. A 10x10 world with 4 groups of blocks and using the default predator
       and prey start locations.

    ..........
    ..........
    ..##..##..
    ..##..##..
    ..........
    ..........
    ..##..##..
    ..##..##..
    ..........
    ..........

    2. Same as above but with predator and prey start locations defined for
    up to 8 predators and 4 prey. (This would be the default layout for the
    scenario where there are between 2 and 4 prey, i.e. if prey and predator
    start locations were left unspecified as in example 1.)

    P....P...P
    ..........
    ..##..##..
    ..##..##..
    ....pp....
    P...pp...P
    ..##..##..
    ..##..##..
    ..........
    P....P...P

    """
    row_strs = world_str.splitlines()
    assert len(row_strs) > 1
    assert all(len(row) == len(row_strs[0]) for row in row_strs)
    assert len(row_strs[0]) > 1
    assert len(row_strs) == len(row_strs[0])

    world_size = len(row_strs)
    blocks: Set[Object] = set()
    predator_coords = set()
    prey_coords = set()
    for r, c in product(range(world_size), repeat=2):
        # This is offset to the center of the square
        coord = (c + 0.5, r + 0.5, 0)
        char = row_strs[r][c]

        if char == "#":
            # Radius is 0.5
            blocks.add((coord, 0.5))
        elif char == "P":
            predator_coords.add(coord)
        elif char == "p":
            prey_coords.add(coord)
        else:
            assert char == "."

    return PPWorld(
        world_size,
        blocks=list(blocks),
        predator_start_positions=None
        if len(predator_coords) == 0
        else list(predator_coords),
        prey_start_positions=None if len(prey_coords) == 0 else list(prey_coords),
    )


def get_default_world(size: int, include_blocks: bool) -> PPWorld:
    """Get function for generaing default world with given size.

    If `include_blocks=True` then world will contain blocks with the following layout:

    .....
    .#.#.
    .....
    .#.#.
    .....

    Where `#` are the blocks, which will be represented as a single circle.
    """
    r = float(size / 10)
    if include_blocks:
        blocks = [
            ((x + r, y + r, 0.0), r)
            for x, y in product([size / 5, 3 * size / 5], repeat=2)
        ]
    else:
        blocks = []
    return PPWorld(world_size=size, blocks=blocks)


def get_5x5_world() -> PPWorld:
    """Generate 5x5 world layou`t."""
    return get_default_world(5, include_blocks=False)


def get_5x5_blocks_world() -> PPWorld:
    """Generate 5x5 Blocks world layout."""
    return get_default_world(5, include_blocks=True)


def get_10x10_world() -> PPWorld:
    """Generate 10x10 world layou`t."""
    return get_default_world(10, include_blocks=False)


def get_10x10_blocks_world() -> PPWorld:
    """Generate 10x10 Blocks world layout."""
    return get_default_world(10, include_blocks=True)


def get_15x15_world() -> PPWorld:
    """Generate 15x15 world layou`t."""
    return get_default_world(15, include_blocks=False)


def get_15x15_blocks_world() -> PPWorld:
    """Generate 15x15 Blocks world layout."""
    return get_default_world(15, include_blocks=True)


def get_20x20_world() -> PPWorld:
    """Generate 20x20 world layout."""
    return get_default_world(20, include_blocks=False)


def get_20x20_blocks_world() -> PPWorld:
    """Generate 20x20 Blocks world layout."""
    return get_default_world(20, include_blocks=True)


#  (world_make_fn, step_limit)
SUPPORTED_WORLDS = {
    "5x5": (get_5x5_world, 25),
    "5x5Blocks": (get_5x5_blocks_world, 50),
    "10x10": (get_10x10_world, 50),
    "10x10Blocks": (get_10x10_blocks_world, 50),
    "15x15": (get_15x15_world, 100),
    "15x15Blocks": (get_15x15_blocks_world, 100),
    "20x20": (get_20x20_world, 200),
    "20x20Blocks": (get_20x20_blocks_world, 200),
}<|MERGE_RESOLUTION|>--- conflicted
+++ resolved
@@ -233,11 +233,7 @@
     """
 
     metadata = {
-<<<<<<< HEAD
-        "render_modes": ["human", "rgb_array"],
-=======
         "render_modes": ["human"],
->>>>>>> f269103b
         "render_fps": 15,
     }
 
@@ -274,11 +270,7 @@
         self.draw_options = None
         self.pm_space_and_bodies = None
 
-        # TODO use pymunk -> pygame rendering
-        # TODO use transform to rescale
-
     def render(self):
-<<<<<<< HEAD
         if self.render_mode is None:
             assert self.spec is not None
             logger.warn(
@@ -287,7 +279,7 @@
                 f'e.g. posggym.make("{self.spec.id}", render_mode="rgb_array")'
             )
             return
-        if self.render_mode in ("human", "rgb_array"):
+        if self.render_mode in ("human",):
             return self._render_img()
         else:
             logger.warn(
@@ -300,48 +292,6 @@
             return
 
     def _render_img(self):
-        import posggym.envs.continuous.render as render_lib
-
-        model: PPModel = self.model  # type: ignore
-
-        if self._renderer is None:
-            self._renderer = render_lib.GWContinuousRender(
-                self.render_mode,
-                env_name="PredatorPreyContinuous",
-                domain_max=model.grid.width,
-                render_fps=self.metadata["render_fps"],
-                num_colors=4,
-                arena_size=200,
-            )
-
-        pred = array_to_position(self._state.predator_coords)
-        prey = array_to_position(self._state.prey_coords)
-        colored_pred = tuple(t + (0,) for t in pred)
-        colored_prey = tuple(
-            t + (1 + caught,) for t, caught in zip(prey, self.state.prey_caught)
-        )
-
-        num_agents = len(colored_prey + colored_pred)
-
-        sizes = [model.grid.agent_size] * num_agents
-
-        holonomic = [model.use_holonomic_prey] * len(colored_prey) + [
-            model.use_holonomic_predator
-        ] * len(colored_pred)
-
-        self._renderer.clear_render()
-        self._renderer.draw_arena()
-        self._renderer.render_lines(self._last_obs, self._state.predator_coords)
-        self._renderer.draw_agents(
-            colored_prey + colored_pred,
-            sizes=sizes,
-            is_holonomic=holonomic,
-            alpha=[255] * num_agents,
-        )
-        self._renderer.draw_blocks(model.grid.block_coords)
-
-        return self._renderer.render()
-=======
         if self.render_mode == "human":
             # import posggym.envs.continuous.render as render_lib
             import pygame
@@ -423,7 +373,6 @@
             space.debug_draw(self.draw_options)
             pygame.display.update()
             self.clock.tick(self.metadata["render_fps"])
->>>>>>> f269103b
 
     def close(self) -> None:
         pass
