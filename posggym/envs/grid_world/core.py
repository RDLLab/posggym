--- conflicted
+++ resolved
@@ -8,10 +8,6 @@
 # (x, y) coord = (col, row) coord
 Coord = Tuple[int, int]
 
-<<<<<<< HEAD
-=======
-
->>>>>>> 91fb2b45
 class Direction(enum.IntEnum):
     """A direction in a grid."""
 
